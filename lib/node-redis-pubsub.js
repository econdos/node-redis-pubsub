--- conflicted
+++ resolved
@@ -2,17 +2,23 @@
 var redis = require('redis');
 
 function initClient(options) {
-  var auth = options.auth
+  var auth = options.auth;
+  var redisUrl = options.url;
   var client;
   
   options.port = options.port || 6379;   // 6379 is Redis' default
   options.host = options.host || '127.0.0.1';
 
-  client = redis.createClient(options);
+  if (!redisUrl) {
+    client  = redis.createClient(options);
+  } else {
+    client  = redis.createClient(redisUrl, options);
+  }
 
   if(auth){
     client.auth(auth);
   }
+  
   return client;
 }
 
@@ -21,9 +27,9 @@
  * @param {Object} options Options for the client creations:
  *                 port - Optional, the port on which the Redis server is launched.
  *                 scope - Optional, two NodeRedisPubsubs with different scopes will not share messages
-<<<<<<< HEAD
  *                 emitter - Optional, a redis or reds_io client
  *                 receiver - Optionla, a redis or reds_io client
+ *                 url - Optional, a correctly formed redis connection url
  */
 function NodeRedisPubsub(options){
   if (!(this instanceof NodeRedisPubsub)){ return new NodeRedisPubsub(options); }
@@ -37,44 +43,16 @@
     this.emitter = options.emitter;
   } else {
     this.emitter = initClient(options);
-=======
- *                 url - Optional, a correctly formed redis connection url
- */
-function NodeRedisPubsub(options){
-  if (!(this instanceof NodeRedisPubsub)){ return new NodeRedisPubsub(options); }
-
-  if(!options)
-    options = {};
-
-  var auth = options.auth;
-  var redisUrl = options.url;
-
-  options.port = options.port || 6379;   // 6379 is Redis' default
-  options.host = options.host || '127.0.0.1';
-
-  // Need to create two Redis clients as one cannot be both in receiver and emitter mode
-  // I wonder why that is, by the way ...
-  if (!redisUrl) {
-    this.emitter  = redis.createClient(options);
-    this.receiver = redis.createClient(options);
-  } else {
-    delete options.url;
-    this.emitter  = redis.createClient(redisUrl, options);
-    this.receiver = redis.createClient(redisUrl, options);
   }
-
-  if(auth){
-    this.emitter.auth(auth);
-    this.receiver.auth(auth);
->>>>>>> 25308afa
-  }
-  
+    
   if(options.receiver) {
     this.receiver = options.receiver;
   } else {
     this.receiver = initClient(options);
     this.receiver.setMaxListeners(0);
   }
+  
+  delete options.url;
   
   this.prefix = options.scope ? options.scope + ':' : '';
 }
